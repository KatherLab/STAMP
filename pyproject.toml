[project]
name = "stamp"
version = "2.2.0"
authors = [
    { name = "Omar El Nahhas", email = "omar.el_nahhas@tu-dresden.de" },
    { name = "Marko van Treeck", email = "markovantreeck@gmail.com" },
    { name = "Georg Wölflein", email = "georgw7777@gmail.com" },
    { name = "Tim Lenz", email = "tim.lenz@tu-dresden.de" },
    { name = "Laura Žigutytė", email = "laura.zigutyte@tu-dresden.de" },
    { name = "Cornelius Kummer", email = "cornelius.kummer@tu-dresden.de" },
    { name = "Juan Pablo Ricapito", email = "juan_pablo.ricapito@tu-dresden.de" },
    { name = "Fabian Wolf", email = "fabian.wolf2@tu-dresden.de" }
]
description = "A protocol for Solid Tumor Associative Modeling in Pathology"
readme = "README.md"
requires-python = ">=3.11"

classifiers = [
    "Programming Language :: Python :: 3",
    "License :: OSI Approved :: MIT License",
    "Operating System :: OS Independent",
]

dependencies = [
    "beartype>=0.21.0",
    "einops>=0.8.1",
    "h5py>=3.14.0",
    "jaxtyping>=0.3.2",
    "lightning>=2.5.2",
    "matplotlib>=3.10.5",
    "numpy>=2.2.2",
    "opencv-python>=4.12.0.88",
    "openpyxl>=3.1.5",
    "openslide-bin>=4.0.0.8",
    "openslide-python>=1.4.2",
    "packaging>=25.0",
    "pandas>=2.3.1",
    "pillow>=11.3.0",
    "pydantic>=2.11.7",
    "pyyaml>=6.0.2",
    "scikit-learn>=1.6.1",
    "scipy>=1.16.1",
    "torch>=2.7.1",
    "torchmetrics>=1.6.0",
    "torchvision>=0.22.1",
    "tqdm>=4.67.1",
    "timm>=1.0.19",
    "transformers>=4.55.0"
]

[project.optional-dependencies]
build = [
    "setuptools",
    "hatchling",
    "psutil",
    "ninja"
]
flash-attention = [
    "flash-attn>=2.8.2",
    ]
conch = [
    "huggingface-hub>=0.26.2",
    "conch @ git+https://github.com/KatherLab/CONCH",
]
conch1_5_cpu = [
    "transformers>=4.45.2",
    "einops-exts==0.0.4",
]
conch1_5 = [
    "stamp[conch1_5_cpu, flash-attention]",
]
ctranspath = [
    "gdown>=5.2.0",
]
chief_ctranspath = [
    "gdown>=5.2.0",
    "torch>=2.0.0"
]
gigapath = [
    "stamp[flash-attention]",
    "gigapath @ git+https://github.com/KatherLab/prov-gigapath.git@ec97baa5f071319680132e18868279b4cca877cc",
    "fvcore",
    "iopath",
    "monai",
    "scikit-image",
    "webdataset",
    "lifelines",
    "scikit-survival>=0.24.1",
    "fairscale",
    "wandb",
]
uni = [
    "huggingface-hub>=0.26.2",
    "uni @ git+https://github.com/KatherLab/uni.git@f37c299eb0bffa0e585f120974082cfec6ee6d53",
]
virchow2 = [
    "huggingface-hub>=0.27.1",
    "torch>=2.0.0",
]
cobra = [
    "stamp[flash-attention]",
    "causal-conv1d @ git+https://github.com/KatherLab/causal-conv1d.git@b73d1ca0e0726ba6520c38d342bd411bb5850064",
    "mamba-ssm @ git+https://github.com/KatherLab/mamba.git@d0d4192621889b26f9669ea4a8e6fe79cc84e8d9",
    "cobra @ git+http://github.com/KatherLab/COBRA.git@c8aa71ce691e1279f2bb797f536355d6be47b6ac",
    "jinja2>=3.1.4", 
    "triton"
    # "triton==3.2.0", # Fix triton to 3.2.0 (also makes torch==2.6.0) until this is solved: https://github.com/pytorch/pytorch/issues/153737
]
prism_cpu = [
    "sacremoses==0.1.1",
    "environs==11.0.0",
]
prism = [
    "stamp[prism_cpu, flash-attention]",
]
madeleine = [
    "madeleine @ git+https://github.com/mahmoodlab/MADELEINE.git@de7c85acc2bdad352e6df8eee5694f8b6f288012"
]
musk_cpu = [
    "musk @ git+https://github.com/lilab-stanford/MUSK.git@e1699c27687f44bbf6d4adfcbb2abe89795d347f",
    "fairscale",
]
musk = [
    "stamp[musk_cpu, flash-attention]",
]
plip_cpu = [
    "transformers>=4.45.2"
]
<<<<<<< HEAD
fastmcp = [
    "fastmcp>=2.7.0"
]
=======
plip = [
    "stamp[plip_cpu, flash-attention]",
]

>>>>>>> c8ff9880

# Blanket target
cpu = ["stamp[conch,ctranspath,uni,virchow2,chief_ctranspath,conch1_5_cpu,prism_cpu,madeleine,musk_cpu,plip_cpu]"]
gpu = ["stamp[conch,ctranspath,uni,virchow2,chief_ctranspath,conch1_5,prism,madeleine,musk,plip,gigapath,cobra]"]
all = ["stamp[cpu]"]

[project.scripts]
"stamp" = "stamp.__main__:main"

[project.urls]
"Homepage" = "https://github.com/KatherLab/STAMP"
"Bug Tracker" = "https://github.com/KatherLab/STAMP/issues"

[dependency-groups]
dev = [
    "huggingface-hub>=0.34.3",
    "ipykernel>=6.30.1",
    "pyright>=1.1.403",
    "pytest>=8.4.1",
    "ruff>=0.12.7",
]

[build-system]
requires = ["hatchling"]
build-backend = "hatchling.build"

[tool.hatch.metadata]
# To allow referencing git repos in dependencies
allow-direct-references = true

[tool.pytest.ini_options]
markers = [
    "slow: marks tests as slow (deselect with '-m \"not slow\"')",
]

[tool.ruff]
lint.ignore = ["F722"] # https://docs.kidger.site/jaxtyping/faq/#flake8-or-ruff-are-throwing-an-error

[tool.uv]
conflicts = [
    [
        { extra = "cpu" },
        { extra = "gpu" }
    ]
]

[[tool.uv.dependency-metadata]]
name = "uni"
version = "v0.1.0"
requires-dist = [
    "torch>=2.0.1",
    "torchvision",
    "timm>=0.9.8",
    "numpy",
    "pandas",
    "scikit-learn",
    "tqdm",
    "transformers",
    "xformers; sys_platform != 'darwin'"  # xformers is not supported on macOS
]


[[tool.uv.dependency-metadata]]
name = "flash-attn"
version = "2.8.2"
requires-dist = [
    "torch",
    "einops",
]


[[tool.uv.dependency-metadata]]
name = "mamba-ssm"
version = "v2.2.4"
requires-dist = [
    "setuptools",
]

[[tool.uv.dependency-metadata]]
name = "causal-conv1d"
version = "v1.5.0.post8"
requires-dist = [
    "setuptools",
]

[tool.uv.extra-build-dependencies]
cobra = [{ requirement = "torch", match-runtime = true }]
flash-attn = [{ requirement = "torch", match-runtime = true }]
mamba-ssm = [{ requirement = "torch", match-runtime = true }]
gigapath = [{ requirement = "torch", match-runtime = true }]
conch = [{ requirement = "torch", match-runtime = true }]<|MERGE_RESOLUTION|>--- conflicted
+++ resolved
@@ -126,16 +126,10 @@
 plip_cpu = [
     "transformers>=4.45.2"
 ]
-<<<<<<< HEAD
-fastmcp = [
-    "fastmcp>=2.7.0"
-]
-=======
 plip = [
     "stamp[plip_cpu, flash-attention]",
 ]
 
->>>>>>> c8ff9880
 
 # Blanket target
 cpu = ["stamp[conch,ctranspath,uni,virchow2,chief_ctranspath,conch1_5_cpu,prism_cpu,madeleine,musk_cpu,plip_cpu]"]
