--- conflicted
+++ resolved
@@ -9,16 +9,9 @@
 from stamp.preprocessing.extractor import Extractor
 
 
-<<<<<<< HEAD
-def conch1_5():
-    """Extracts features from slide tiles using GigaPath tile encoder."""
-    titan = AutoModel.from_pretrained("MahmoodLab/TITAN", trust_remote_code=True)
-    model, transform = titan.return_conch()
-=======
 def conch1_5() -> Extractor:
     titan = AutoModel.from_pretrained("MahmoodLab/TITAN", trust_remote_code=True)
     model, eval_transform = titan.return_conch()
->>>>>>> ad5f8fdf
     return Extractor(
         model=model, transform=eval_transform, identifier="mahmood-conch1_5"
     )