--- conflicted
+++ resolved
@@ -53,7 +53,8 @@
     # use default advanced config in case none is provided
     if config.advanced_config is None:
         config.advanced_config = AdvancedConfig(
-            model_params=ModelParams(vit=VitModelParams(), mlp=MlpModelParams())
+            task="classification",
+            model_params=ModelParams(vit=VitModelParams(), mlp=MlpModelParams()),
         )
 
     # Set global random seed
@@ -144,19 +145,6 @@
             if config.training is None:
                 raise ValueError("no training configuration supplied")
 
-<<<<<<< HEAD
-            # use default advanced config in case none is provided
-            if config.advanced_config is None:
-                config.advanced_config = AdvancedConfig(
-                    task="classification",
-                    model_params=ModelParams(
-                        vit=VitModelParams(),
-                        mlp=MlpModelParams(),
-                    ),
-                )
-
-=======
->>>>>>> ff96f8c5
             _add_file_handle_(_logger, output_dir=config.training.output_dir)
             _logger.info(
                 "using the following configuration:\n"
@@ -203,19 +191,6 @@
                 f"{yaml.dump(config.crossval.model_dump(mode='json'))}"
             )
 
-<<<<<<< HEAD
-            # use default advanced config in case none is provided
-            if config.advanced_config is None:
-                config.advanced_config = AdvancedConfig(
-                    task="classification",
-                    model_params=ModelParams(
-                        vit=VitModelParams(),
-                        mlp=MlpModelParams(),
-                    ),
-                )
-
-=======
->>>>>>> ff96f8c5
             categorical_crossval_(
                 config=config.crossval,
                 advanced=config.advanced_config,
