"""
In parts from https://github.com/lucidrains/vit-pytorch/blob/main/vit_pytorch/vit.py
"""

from collections.abc import Iterable
from typing import Literal, assert_never, cast, overload

import torch
from beartype import beartype
from einops import repeat
from jaxtyping import Bool, Float, jaxtyped
from torch import Tensor, nn

from stamp.modeling.alibi import MultiHeadALiBi


def feed_forward(
    dim: int,
    hidden_dim: int,
    dropout: float = 0.5,
) -> nn.Module:
    return nn.Sequential(
        nn.LayerNorm(dim),
        nn.Linear(dim, hidden_dim),
        nn.GELU(),
        nn.Dropout(dropout),
        nn.Linear(hidden_dim, dim),
        nn.Dropout(dropout),
    )


class SelfAttention(nn.Module):
    def __init__(
        self,
        *,
        dim: int,
        num_heads: int,
        dropout: float,
        use_alibi: bool,
    ) -> None:
        super().__init__()
        self.heads = num_heads
        self.norm = nn.LayerNorm(dim)

        if use_alibi:
            self.mhsa: MultiHeadALiBi | nn.MultiheadAttention = MultiHeadALiBi(
                embed_dim=dim,
                num_heads=num_heads,
            )
        else:
            self.mhsa = nn.MultiheadAttention(dim, num_heads, dropout, batch_first=True)

    @overload
    def forward(
        self,
        x: Float[Tensor, "batch sequence proj_feature"],
        *,
        coords: Float[Tensor, "batch sequence xy"],
        attn_mask: Bool[Tensor, "batch sequence sequence"] | None,
        alibi_mask: Bool[Tensor, "batch sequence sequence"],
        return_attention: Literal[False] = False,
    ) -> Float[Tensor, "batch sequence proj_feature"]: ...

    @overload
    def forward(
        self,
        x: Float[Tensor, "batch sequence proj_feature"],
        *,
        coords: Float[Tensor, "batch sequence xy"],
        attn_mask: Bool[Tensor, "batch sequence sequence"] | None,
        alibi_mask: Bool[Tensor, "batch sequence sequence"],
        return_attention: Literal[True],
    ) -> tuple[  # if return_attention is True, return the attention weights as well
        Float[Tensor, "batch sequence proj_feature"],
        Float[Tensor, "batch heads sequence sequence"],
    ]: ...

    @jaxtyped(typechecker=beartype)
    def forward(
        self,
        x: Float[Tensor, "batch sequence proj_feature"],
        *,
        coords: Float[Tensor, "batch sequence xy"],
        attn_mask: Bool[Tensor, "batch sequence sequence"] | None,
        # Help, my abstractions are leaking!
<<<<<<< HEAD
        alibi_mask: Bool[Tensor, "batch sequence sequence"],
        return_attention: bool = False,
    ) -> (
        Float[Tensor, "batch sequence proj_feature"]
        | tuple[
            Float[Tensor, "batch sequence proj_feature"],
            Float[Tensor, "batch heads sequence sequence"],
        ]
    ):
=======
        alibi_mask: Bool[Tensor, "batch sequence sequence"] | None,
    ) -> Float[Tensor, "batch sequence proj_feature"]:
>>>>>>> ee756a3c
        """
        Args:
            attn_mask:
                Which of the features to ignore during self-attention.
                `attn_mask[b,q,k] == False` means that
                query `q` of batch `b` can attend to key `k`.
                If `attn_mask` is `None`, all tokens can attend to all others.
            alibi_mask:
                Which query-key pairs to apply ALiBi to.
                If this module was constructed using `use_alibi=False`,
                this has no effect.
            return_attention:
                If True, returns the attention weights alongside the output.
        """
        x = self.norm(x)

        # Initialize attention weights with default shape
        last_attn_weights: Float[Tensor, "batch heads sequence sequence"] | None = None

        match self.mhsa:
            case nn.MultiheadAttention():
                attn_output, attn_weights = self.mhsa(
                    x,
                    x,
                    x,
                    need_weights=True,
                    average_attn_weights=False,
                    attn_mask=(
                        attn_mask.repeat(self.mhsa.num_heads, 1, 1)
                        if attn_mask is not None
                        else None
                    ),
                )
                last_attn_weights = attn_weights

            case MultiHeadALiBi():
                # Modified MultiHeadALiBi to return attention weights
                if hasattr(self.mhsa, "return_attention_weights"):
                    try:
                        attn_output, attn_weights = self.mhsa(
                            q=x,
                            k=x,
                            v=x,
                            coords_q=coords,
                            coords_k=coords,
                            attn_mask=attn_mask,
                            alibi_mask=alibi_mask,
                            return_attention=True,
                        )
                        last_attn_weights = attn_weights
                    except (TypeError, ValueError, RuntimeError) as e:
                        # If the return_attention param exists but fails, fall back
                        attn_output = self.mhsa(
                            q=x,
                            k=x,
                            v=x,
                            coords_q=coords,
                            coords_k=coords,
                            attn_mask=attn_mask,
                            alibi_mask=alibi_mask,
                        )
                        # Create dummy attention weights to satisfy type checking
                        if return_attention:
                            print(
                                f"Warning: Failed to return attention weights ({type(e).__name__}: {e}). Creating dummy weights."
                            )
                            batch_size, seq_len, _ = x.shape
                            last_attn_weights = torch.zeros(
                                batch_size,
                                self.heads,
                                seq_len,
                                seq_len,
                                device=x.device,
                                dtype=x.dtype,
                            )
                else:
                    attn_output = self.mhsa(
                        q=x,
                        k=x,
                        v=x,
                        coords_q=coords,
                        coords_k=coords,
                        attn_mask=attn_mask,
                        alibi_mask=alibi_mask,
                    )
                    last_attn_weights = None
            case _ as unreachable:
                assert_never(unreachable)

        if return_attention:
            # Ensure we always return valid tensor for attention weights
            if last_attn_weights is None:
                # Create default attention weights if none were produced
                batch_size, seq_len, _ = x.shape
                last_attn_weights = torch.zeros(
                    batch_size,
                    self.heads if hasattr(self, "heads") else 1,
                    seq_len,
                    seq_len,
                    device=x.device,
                    dtype=x.dtype,
                )
            return attn_output, last_attn_weights

        return attn_output


class Transformer(nn.Module):
    def __init__(
        self,
        *,
        dim: int,
        depth: int,
        heads: int,
        mlp_dim: int,
        dropout: float,
        use_alibi: bool,
    ) -> None:
        super().__init__()
        self.depth = depth
        self.layers = nn.ModuleList(
            [
                nn.ModuleList(
                    [
                        SelfAttention(
                            dim=dim,
                            num_heads=heads,
                            dropout=dropout,
                            use_alibi=use_alibi,
                        ),
                        feed_forward(
                            dim,
                            mlp_dim,
                        ),
                    ]
                )
                for _ in range(depth)
            ]
        )

        self.norm = nn.LayerNorm(dim)

    @overload
    def forward(
        self,
        x: Float[Tensor, "batch sequence proj_feature"],
        *,
        coords: Float[Tensor, "batch sequence 2"],
        attn_mask: Bool[Tensor, "batch sequence sequence"] | None,
        alibi_mask: Bool[Tensor, "batch sequence sequence"],
        return_attention: Literal[False] = False,
    ) -> Float[Tensor, "batch sequence proj_feature"]: ...

    @overload
    def forward(
        self,
        x: Float[Tensor, "batch sequence proj_feature"],
        *,
        coords: Float[Tensor, "batch sequence 2"],
        attn_mask: Bool[Tensor, "batch sequence sequence"] | None,
        alibi_mask: Bool[Tensor, "batch sequence sequence"],
        return_attention: Literal[True],
    ) -> tuple[
        Float[Tensor, "batch sequence proj_feature"],
        list[Float[Tensor, "batch heads sequence sequence"]],
    ]: ...

    @jaxtyped(typechecker=beartype)
    def forward(
        self,
        x: Float[Tensor, "batch sequence proj_feature"],
        *,
        coords: Float[Tensor, "batch sequence 2"],
        attn_mask: Bool[Tensor, "batch sequence sequence"] | None,
<<<<<<< HEAD
        alibi_mask: Bool[Tensor, "batch sequence sequence"],
        return_attention: bool = False,
    ) -> (
        Float[Tensor, "batch sequence proj_feature"]
        | tuple[
            Float[Tensor, "batch sequence proj_feature"],
            list[Float[Tensor, "batch heads sequence sequence"]],
        ]
    ):
        attention_weights = []

        for attn, ff in cast(Iterable[tuple[SelfAttention, nn.Module]], self.layers):
            if return_attention:
                x_attn, attn_weights = attn(
                    x,
                    coords=coords,
                    attn_mask=attn_mask,
                    alibi_mask=alibi_mask,
                    return_attention=True,
                )
                attention_weights.append(attn_weights)
            else:
                x_attn = attn(
                    x, coords=coords, attn_mask=attn_mask, alibi_mask=alibi_mask
                )

=======
        alibi_mask: Bool[Tensor, "batch sequence sequence"] | None,
    ) -> Float[Tensor, "batch sequence proj_feature"]:
        for attn, ff in cast(Iterable[tuple[nn.Module, nn.Module]], self.layers):
            x_attn = attn(x, coords=coords, attn_mask=attn_mask, alibi_mask=alibi_mask)
>>>>>>> ee756a3c
            x = x_attn + x
            x = ff(x) + x

        x = self.norm(x)

        if return_attention:
            return x, attention_weights
        return x


class VisionTransformer(nn.Module):
    def __init__(
        self,
        *,
        dim_output: int,
        dim_input: int,
        dim_model: int,
        n_layers: int,
        n_heads: int,
        dim_feedforward: int,
        dropout: float,
        use_alibi: bool,
    ) -> None:
        super().__init__()
        self.class_token = nn.Parameter(torch.randn(dim_model))

        self.project_features = nn.Sequential(
            nn.Linear(dim_input, dim_model, bias=True),
            nn.GELU(),
            nn.Dropout(dropout),
        )

        self.transformer = Transformer(
            dim=dim_model,
            depth=n_layers,
            heads=n_heads,
            mlp_dim=dim_feedforward,
            dropout=dropout,
            use_alibi=use_alibi,
        )

        self.mlp_head = nn.Sequential(nn.Linear(dim_model, dim_output))

    @jaxtyped(typechecker=beartype)
    def forward(
        self,
        bags: Float[Tensor, "batch tile feature"],
        *,
        coords: Float[Tensor, "batch tile 2"],
        mask: Bool[Tensor, "batch tile"] | None,
    ) -> Float[Tensor, "batch logit"]:
        batch_size, _n_tiles, _n_features = bags.shape

        # Map input sequence to latent space of TransMIL
        bags = self.project_features(bags)

        # Prepend a class token to every bag,
        # include it in the mask.
        # TODO should the tiles be able to refer to the class token? Test!
        cls_tokens = repeat(self.class_token, "d -> b 1 d", b=batch_size)
        bags = torch.cat([cls_tokens, bags], dim=1)
        coords = torch.cat(
            [torch.zeros(batch_size, 1, 2).type_as(coords), coords], dim=1
        )

        match mask:
            case None:
                bags = self.transformer(
                    bags, coords=coords, attn_mask=None, alibi_mask=None
                )

            case _:
                mask_with_class_token = torch.cat(
                    [torch.zeros(mask.shape[0], 1).type_as(mask), mask], dim=1
                )
                square_attn_mask = torch.einsum(
                    "bq,bk->bqk", mask_with_class_token, mask_with_class_token
                )
                # Don't allow other tiles to reference the class token
                square_attn_mask[:, 1:, 0] = True

                # Don't apply ALiBi to the query, as the coordinates don't make sense here
                alibi_mask = torch.zeros_like(square_attn_mask)
                alibi_mask[:, 0, :] = True
                alibi_mask[:, :, 0] = True

                bags = self.transformer(
                    bags,
                    coords=coords,
                    attn_mask=square_attn_mask,
                    alibi_mask=alibi_mask,
                )

        # Only take class token
        bags = bags[:, 0]

        return self.mlp_head(bags)

    def get_attention_maps(
        self,
        bags: Float[Tensor, "batch tile feature"],
        *,
        coords: Float[Tensor, "batch tile 2"],
        mask: Bool[Tensor, "batch tile"] | None,
    ) -> Iterable[Float[Tensor, "batch heads sequence sequence"]]:
        """Extract the attention maps from the last layer of the transformer."""
        batch_size, _n_tiles, _n_features = bags.shape

        # Map input sequence to latent space of TransMIL
        bags = self.project_features(bags)

        # Prepend a class token to every bag
        cls_tokens = repeat(self.class_token, "d -> b 1 d", b=batch_size)
        bags = torch.cat([cls_tokens, bags], dim=1)
        coords = torch.cat(
            [torch.zeros(batch_size, 1, 2).type_as(coords), coords], dim=1
        )

        # Create necessary masks
        if mask is None:
            bags, attention_weights = self.transformer(
                bags,
                coords=coords,
                attn_mask=None,
                alibi_mask=None,
                return_attention=True,
            )
        else:
            mask_with_class_token = torch.cat(
                [torch.zeros(mask.shape[0], 1).type_as(mask), mask], dim=1
            )
            square_attn_mask = torch.einsum(
                "bq,bk->bqk", mask_with_class_token, mask_with_class_token
            )
            # Don't allow other tiles to reference the class token
            square_attn_mask[:, 1:, 0] = True

            # Don't apply ALiBi to the query, as the coordinates don't make sense here
            alibi_mask = torch.zeros_like(square_attn_mask)
            alibi_mask[:, 0, :] = True
            alibi_mask[:, :, 0] = True

            bags, attention_weights = self.transformer(
                bags,
                coords=coords,
                attn_mask=square_attn_mask,
                alibi_mask=alibi_mask,
                return_attention=True,
            )

        # Return the attention weights
        return attention_weights<|MERGE_RESOLUTION|>--- conflicted
+++ resolved
@@ -82,9 +82,7 @@
         *,
         coords: Float[Tensor, "batch sequence xy"],
         attn_mask: Bool[Tensor, "batch sequence sequence"] | None,
-        # Help, my abstractions are leaking!
-<<<<<<< HEAD
-        alibi_mask: Bool[Tensor, "batch sequence sequence"],
+        alibi_mask: Bool[Tensor, "batch sequence sequence"] | None,
         return_attention: bool = False,
     ) -> (
         Float[Tensor, "batch sequence proj_feature"]
@@ -93,10 +91,6 @@
             Float[Tensor, "batch heads sequence sequence"],
         ]
     ):
-=======
-        alibi_mask: Bool[Tensor, "batch sequence sequence"] | None,
-    ) -> Float[Tensor, "batch sequence proj_feature"]:
->>>>>>> ee756a3c
         """
         Args:
             attn_mask:
@@ -271,8 +265,7 @@
         *,
         coords: Float[Tensor, "batch sequence 2"],
         attn_mask: Bool[Tensor, "batch sequence sequence"] | None,
-<<<<<<< HEAD
-        alibi_mask: Bool[Tensor, "batch sequence sequence"],
+        alibi_mask: Bool[Tensor, "batch sequence sequence"] | None,
         return_attention: bool = False,
     ) -> (
         Float[Tensor, "batch sequence proj_feature"]
@@ -297,13 +290,7 @@
                 x_attn = attn(
                     x, coords=coords, attn_mask=attn_mask, alibi_mask=alibi_mask
                 )
-
-=======
-        alibi_mask: Bool[Tensor, "batch sequence sequence"] | None,
-    ) -> Float[Tensor, "batch sequence proj_feature"]:
-        for attn, ff in cast(Iterable[tuple[nn.Module, nn.Module]], self.layers):
-            x_attn = attn(x, coords=coords, attn_mask=attn_mask, alibi_mask=alibi_mask)
->>>>>>> ee756a3c
+                
             x = x_attn + x
             x = ff(x) + x
 
