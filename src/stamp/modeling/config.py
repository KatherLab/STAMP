import os
from collections.abc import Sequence
from pathlib import Path

import torch
from pydantic import BaseModel, ConfigDict, Field

from stamp.modeling.registry import ModelName
from stamp.types import Category, PandasLabel, Task


class TrainConfig(BaseModel):
    model_config = ConfigDict(extra="forbid")

    output_dir: Path = Field(description="The directory to save the results to")

    clini_table: Path = Field(description="Excel or CSV to read clinical data from")
    slide_table: Path | None = Field(
        default=None, description="Excel or CSV to read patient-slide associations from"
    )
    feature_dir: Path = Field(description="Directory containing feature files")

    ground_truth_label: PandasLabel | None = Field(
        default=None,
        description="Name of categorical column in clinical table to train on",
    )
    categories: Sequence[Category] | None = None

    status_label: PandasLabel | None = Field(
        default=None,
        description="Column in the clinical table indicating patient status (e.g. alive, dead, censored).",
    )

    time_label: PandasLabel | None = Field(
        default=None,
        description="Column in the clinical table indicating follow-up or survival time (e.g. days).",
    )

    patient_label: PandasLabel = "PATIENT"
    filename_label: PandasLabel = "FILENAME"

    params_path: Path | None = Field(
        default=None,
        description="Optional: Path to a YAML file with advanced training parameters.",
    )

    # Experimental features
    use_vary_precision_transform: bool = False


class CrossvalConfig(TrainConfig):
    n_splits: int = Field(5, ge=2)


class DeploymentConfig(BaseModel):
    model_config = ConfigDict(extra="forbid")

    output_dir: Path

    checkpoint_paths: list[Path]
    clini_table: Path | None = None
    slide_table: Path
    feature_dir: Path

    ground_truth_label: PandasLabel | None = None
    patient_label: PandasLabel = "PATIENT"
    filename_label: PandasLabel = "FILENAME"

    # For survival prediction
    status_label: PandasLabel | None = None
    time_label: PandasLabel | None = None

    num_workers: int = min(os.cpu_count() or 1, 16)
    accelerator: str = "gpu" if torch.cuda.is_available() else "cpu"


class VitModelParams(BaseModel):
    model_config = ConfigDict(extra="forbid")
    dim_model: int = 512
    dim_feedforward: int = 512
    n_heads: int = 8
    n_layers: int = 2
    dropout: float = 0.0
    # Experimental feature: Use ALiBi positional embedding
    use_alibi: bool = False


class MlpModelParams(BaseModel):
    model_config = ConfigDict(extra="forbid")
    dim_hidden: int = 512
    num_layers: int = 2
    dropout: float = 0.25


class TransMILModelParams(BaseModel):
    model_config = ConfigDict(extra="forbid")
    dim_hidden: int = 512


class LinearModelParams(BaseModel):
    model_config = ConfigDict(extra="forbid")


class LinearRegressorModelParams(BaseModel):
    model_config = ConfigDict(extra="forbid")


class MLPRegressorModelParams(BaseModel):
    model_config = ConfigDict(extra="forbid")
    dim_hidden: int = 512
    num_layers: int = 2
    dropout: float = 0.25


class ModelParams(BaseModel):
    model_config = ConfigDict(extra="forbid")
    # Tile level models
    vit: VitModelParams
    trans_mil: TransMILModelParams | None = None
    # Patient level models
    mlp: MlpModelParams
    linear: LinearModelParams | None = None
    # Regression
    linear_regressor: LinearRegressorModelParams | None = None
    mlp_regressor: MLPRegressorModelParams | None = None


class AdvancedConfig(BaseModel):
    model_config = ConfigDict(extra="forbid")
    bag_size: int = 512
    num_workers: int = min(os.cpu_count() or 1, 16)
    batch_size: int = 64
    max_epochs: int = 32
    patience: int = 16
    accelerator: str = "gpu" if torch.cuda.is_available() else "cpu"
    max_lr: float = 1e-4
    div_factor: float = 25.0
    model_name: ModelName | None = Field(
        default=None,
        description='Optional. "vit" or "mlp" are defaults based on feature type.',
    )
<<<<<<< HEAD
    model_params: ModelParams
    task: Task
=======
    model_params: ModelParams | None
    seed: int | None = None
>>>>>>> ff96f8c5
<|MERGE_RESOLUTION|>--- conflicted
+++ resolved
@@ -139,10 +139,6 @@
         default=None,
         description='Optional. "vit" or "mlp" are defaults based on feature type.',
     )
-<<<<<<< HEAD
     model_params: ModelParams
-    task: Task
-=======
-    model_params: ModelParams | None
     seed: int | None = None
->>>>>>> ff96f8c5
+    task: Task