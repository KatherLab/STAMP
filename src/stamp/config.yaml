preprocessing:
  output_dir: "/path/to/save/files/to"
  wsi_dir: "/path/containing/whole/slide/images/to/extract/features/from"
  # Extractor to use for feature extractor.  Possible options are "ctranspath",
  # "uni", "conch", "chief-ctranspath", "conch1_5", "uni2", "dino-bloom",
  # "gigapath", "h-optimus-0", "h-optimus-1", "virchow2", "virchow", 
  # "virchow-full", "musk", "mstar", "plip"
  # Some of them require requesting access to the respective authors beforehand.
  extractor: "ctranspath"

  # Device to run feature extraction on ("cpu", "cuda", "cuda:0", etc.)
  device: "cuda"

  # Optional settings:

  # Having a cache dir will speed up extracting features multiple times,
  # e.g. with different feature extractors.  Optional.
  #cache_dir: "/path/to/save/cache/files/to"

  # The extension of the tiles to cache. Use "png" for lossless compression,
  # or "jpg" for lossy compression (requires around x100 less memory, 
  # but you may encounter reproducibility issues in subsequent runs).
  #cache_tiles_ext: "jpg"

  # Tiler parameters.  The defaults work well for most domains and feature extractors.
  #tile_size_um: 256.0
  #tile_size_px: 224

  # How many workers to use for tile extraction.  Should be less or equal to
  # the number of cores of your system.
  #max_workers: 8

  # Tiles with an average brightness of more than this value will be excluded
  # from feature extraction.
  #brightness_cutoff: 240

  # Add a hash of the entire preprocessing codebase in the feature folder name.
  # Used to distinguish features extracted with different code versions.
  #generate_hash: True


crossval:
  output_dir: "/path/to/save/files/to"

  # An excel (.xlsx) or CSV (.csv) table containing the clinical information of
  # patients.  Patients not present in this file will be ignored during training.
  # Has to contain at least two columns,
  # one titled with the value of `patient_label` (as defined below)
  # containing a unique ID for each patient,
  # and one with the value of `ground_truth_label` (also defined below),
  # containing the ground truth corresponding to that patient.
  clini_table: "/path/of/clini.csv"

  # Directory the extracted features are saved in.
  feature_dir: "/path/your/extracted/features/are/stored/in"

  # A table (.xlsx or .csv) relating every patient to their feature files.
  # The table must contain at least two columns,
  # one titled with the value of `patient_label` (as defined below),
  # containing the patient ID (matching those in the `clini_table`),
  # and one titled according to `filename_label` (also defined below)
  # containing the feature file path relative to `feature_dir`.
  # Patient IDs not present in the clini table
  # as well as non-existent feature paths
  # are ignored. NOTE: Don't forget to add the .h5 file extension.
  slide_table: "/path/of/slide.csv"

  # Name of the column from the clini table to train on.
  ground_truth_label: "KRAS"

  # Optional settings:
  patient_label: "PATIENT"
  filename_label: "FILENAME"

  # The categories occurring in the target label column of the clini table.
  # If unspecified, they will be inferred from the table itself.
  #categories: ["mutated", "wild type"]

  # Number of folds to split the data into for cross-validation
  #n_splits: 5

  # Experimental features:

  # Please try uncommenting the settings below
  # and report if they improve / reduce model performance!

  # Change the precision of features during training
  #use_vary_precision_transform: true

  # Use ALiBi positional embedding
  # use_alibi: true


training:
  output_dir: "/path/to/save/files/to"

  # An excel (.xlsx) or CSV (.csv) table containing the clinical information of
  # patients.  Patients not present in this file will be ignored during training.
  # Has to contain at least two columns,
  # one titled with the value of `patient_label` (as defined below)
  # containing a unique ID for each patient,
  # and one with the value of `ground_truth_label` (also defined below),
  # containing the ground truth corresponding to that patient.
  clini_table: "/path/of/clini.csv"

  # Directory the extracted features are saved in.
  feature_dir: "/path/your/extracted/features/are/stored/in"

  # A table (.xlsx or .csv) relating every patient to their feature files.
  # The table must contain at least two columns,
  # one titled with the value of `patient_label` (as defined below),
  # containing the patient ID (matching those in the `clini_table`),
  # and one titled according to `filename_label` (also defined below)
  # containing the feature file path relative to `feature_dir`.
  # Patient IDs not present in the clini table
  # as well as non-existent feature paths
  # are ignored. NOTE: Don't forget to add the .h5 file extension.
  slide_table: "/path/of/slide.csv"

  # Name of the column from the clini table to train on.
  ground_truth_label: "KRAS"

  # Optional settings:

  # The categories occurring in the target label column of the clini table.
  # If unspecified, they will be inferred from the table itself.
  #categories: ["mutated", "wild type"]

  # Experimental features:

  # Please try uncommenting the settings below
  # and report if they improve / reduce model performance!

  # Change the precision of features during training
  #use_vary_precision_transform: true

  # Use ALiBi positional embedding
  # use_alibi: true


deployment:
  output_dir: "/path/to/save/files/to"

  # An excel (.xlsx) or CSV (.csv) table containing the clinical information of
  # patients.  Patients not present in this file will be ignored during training.
  # Has to contain at least two columns, one titled "PATIENT", containing a patient ID,
  # and a second column containing the categorical ground truths for that patient.
  clini_table: "/path/of/clini.csv"

  # Directory the extracted features are saved in.
  feature_dir: "/path/your/extracted/features/are/stored/in"

  # A table (.xlsx or .csv) relating every patient to their feature files.
  # The table must contain at least two columns, one titled "PATIENT",
  # containing the patient ID (matching those in the `clini_table`), and one
  # called "FILENAME", containing the feature file path relative to `feature_dir`.
  # Patient IDs not present in the clini table as well as non-existent feature
  # paths are ignored. NOTE: Don't forget to add the .h5 file extension.
  slide_table: "/path/of/slide.csv"

  # Name of the column from the clini to compare predictions to.
  ground_truth_label: "KRAS"

  patient_label: "PATIENT"
  filename_label: "FILENAME"

  # Path of the trained model to deploy.
  checkpoint_paths:
  - "/path/to/model.ckpt"
  # You can also combine multiple models to get a majority vote from multiple models.
  # This is especially handy to e.g. combine the models from a cross-validation.
  #- "/path/to/model2.ckpt"
  #- "/path/to/model3.ckpt"


statistics:
  output_dir: "/path/to/save/files/to"

  # Name of the target label.
  ground_truth_label: "KRAS"

  # A lot of the statistics are computed "one-vs-all", i.e. there needs to be
  # a positive class to calculate the statistics for.
  true_class: "mutated"

  # The patient predictions to generate the statistics from.
  # For a single deployment, it could look like this:
  pred_csvs:
  - "/path/to/patient-preds.csv"

  # For a cross-validation with five folds, it could look like this:
  #pred_csvs:
  #- "/path/to/split-0/patient-preds.csv"
  #- "/path/to/split-1/patient-preds.csv"
  #- "/path/to/split-2/patient-preds.csv"
  #- "/path/to/split-3/patient-preds.csv"
  #- "/path/to/split-4/patient-preds.csv"


heatmaps:
  output_dir: "/path/to/save/files/to"

  # Directory the extracted features are saved in.
  feature_dir: "/path/your/extracted/features/are/stored/in"

  wsi_dir: "/path/containing/whole/slide/images/to/extract/features/from"

  # Path of the model to generate the heatmaps with.
  checkpoint_path: "/path/to/model.ckpt"

  # Slides to generate the heatmaps for.
  # The slide paths have to be specified relative to `wsi_dir`.
  # If not specified, stamp will generate heatmaps for all slides in `wsi_dir`.
  #slide_paths:
  #- slide1.svs
  #- slide2.mrxs

  # The number of top- and bottom-scoring tiles to extract
  #topk: 5
  #bottomk: 5


<<<<<<< HEAD
attentionui:
  output_dir: "/path/to/save/files/to"

  # Directory the extracted features are saved in.
  feature_dir: "/path/your/extracted/features/are/stored/in"

  wsi_dir: "/path/containing/whole/slide/images/to/extract/features/from"

  # Path of the model to generate the attention maps with.
  checkpoint_path: "/path/to/model.ckpt"

  # Slides to generate the attention maps for.
  # The slide paths have to be specified relative to `wsi_dir`.
  # If not specified, stamp will allow processing for all slides in `wsi_dir`.
  #slide_paths:
  #- slide1.svs
  #- slide2.mrxs
=======
slide_encoding:
  # Encoder to use for slide encoding. Possible options are "cobra",
  # "eagle", "titan", "gigapath", "chief", "prism", "madeleine".
  encoder: "chief"
  
  # Directory to save the output files.
  output_dir: "/path/to/save/files/to"
  
  # Directory where the extracted features are stored.
  feat_dir: "/path/your/extracted/features/are/stored/in"
  
  # Device to run slide encoding on ("cpu", "cuda", "cuda:0", etc.)
  device: "cuda"

  # Optional settings:
  # Directory where the aggregated features are stored. Needed for
  # some encoders such as eagle (it requires virchow2 features).
  #agg_feat_dir: "/path/your/aggregated/features/are/stored/in"

  # Add a hash of the entire preprocessing codebase in the feature folder name.
  #generate_hash: True


patient_encoding:
  # Encoder to use for patient encoding. Possible options are "cobra",
  # "eagle", "titan", "gigapath", "chief", "prism", "madeleine".
  encoder: "chief"
  
  # Directory to save the output files.
  output_dir: "/path/to/save/files/to"
  
  # Directory where the extracted features are stored.
  feat_dir: "/path/your/extracted/features/are/stored/in"
  
  # A table (.xlsx or .csv) relating every slide to their feature files.
  # The table must contain at least two columns, one titled "SLIDE",
  # containing the slide ID, and one called "FILENAME", containing the feature file path relative to `feat_dir`.
  slide_table: "/path/of/slide.csv"
  
  # Device to run slide encoding on ("cpu", "cuda", "cuda:0", etc.)
  device: "cuda"

  # Optional settings:
  patient_label: "PATIENT"
  filename_label: "FILENAME"
  
  # Directory where the aggregated features are stored. Needed for
  # some encoders such as eagle (it requires virchow2 features).
  #agg_feat_dir: "/path/your/aggregated/features/are/stored/in"

  # Add a hash of the entire preprocessing codebase in the feature folder name.
  #generate_hash: True
>>>>>>> f09407f4
<|MERGE_RESOLUTION|>--- conflicted
+++ resolved
@@ -220,7 +220,6 @@
   #bottomk: 5
 
 
-<<<<<<< HEAD
 attentionui:
   output_dir: "/path/to/save/files/to"
 
@@ -238,7 +237,8 @@
   #slide_paths:
   #- slide1.svs
   #- slide2.mrxs
-=======
+
+
 slide_encoding:
   # Encoder to use for slide encoding. Possible options are "cobra",
   # "eagle", "titan", "gigapath", "chief", "prism", "madeleine".
@@ -290,5 +290,4 @@
   #agg_feat_dir: "/path/your/aggregated/features/are/stored/in"
 
   # Add a hash of the entire preprocessing codebase in the feature folder name.
-  #generate_hash: True
->>>>>>> f09407f4
+  #generate_hash: True