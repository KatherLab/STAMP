--- conflicted
+++ resolved
@@ -1,11 +1,7 @@
 from pydantic import BaseModel, ConfigDict
 
-<<<<<<< HEAD
+from stamp.encoding.config import PatientEncodingConfig, SlideEncodingConfig
 from stamp.heatmaps.config import HeatmapConfig, AttentionUIConfig
-=======
-from stamp.encoding.config import PatientEncodingConfig, SlideEncodingConfig
-from stamp.heatmaps.config import HeatmapConfig
->>>>>>> f09407f4
 from stamp.modeling.config import CrossvalConfig, DeploymentConfig, TrainConfig
 from stamp.preprocessing.config import PreprocessingConfig
 from stamp.statistics import StatsConfig
@@ -23,11 +19,8 @@
     statistics: StatsConfig | None = None
 
     heatmaps: HeatmapConfig | None = None
-<<<<<<< HEAD
     attentionui: AttentionUIConfig | None = None
-=======
 
     slide_encoding: SlideEncodingConfig | None = None
 
-    patient_encoding: PatientEncodingConfig | None = None
->>>>>>> f09407f4
+    patient_encoding: PatientEncodingConfig | None = None